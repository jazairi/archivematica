<<<<<<< HEAD
=======
//
// Render the backlog search form
// search_uri: The URI to the AJAX end point to post form data to / get results from
// on_success: Method to call when ajax request succeeds. If set to NULL, no ajax query will occur.
// on_error:   Method to call when ajax request returns an error
// returns:    The instance of AdvancedSearchView created
//
>>>>>>> 8e49b8bd
function renderBacklogSearchForm(search_uri, on_success, on_error) {
  // create new form instance, providing a single row of default data
  var search = new advancedSearch.AdvancedSearchView({
    el: $('#search_form_container'),
    rowTemplate: {
      'op': '',
      'query': '',
      'field': '',
      'type': 'term'
    },
    'deleteHandleHtml': '<img src="/media/images/delete.png" style="margin-left: 5px"/>',
    'addHandleHtml': '<a>Add New</a>'
  });

  // define op field
  var opAttributes = {
    title: 'boolean operator',
    class: 'search_op_selector'
  }

  search.addSelect('op', opAttributes, {
    'or': 'or',
    'and': 'and',
    'not': 'not'
  });

  // define query field
  search.addInput('query', {title: 'search query', 'class': 'aip-search-query-input'});

  // default field name field
  search.addSelect('field', {title: 'field name'}, {
    ''             : 'Any',
    'filename'     : 'File name',
    'file_extension': 'File extension',
    'accessionid'  : 'Accession number',
    'ingestdate'   : 'Ingest date (YYYY-MM-DD)',
    'sipuuid'      : 'SIP UUID'
  });

  // default field name field
  search.addSelect('type', {title: 'query type'}, {
    'term': 'Keyword',
    'string': 'Phrase'
  });

  // don't show first op field
  search.fieldVisibilityCheck = function(rowIndex, fieldName) {
    return rowIndex > 0 || fieldName != 'op';
  };

  // override default search state if URL parameters set
  if (search.urlParamsToData()) {
    search.rows = search.urlParamsToData();
  }

  search.render();

<<<<<<< HEAD
  function backlogSearchSubmit() {
    // Query Django, which queries ElasticSearch, to get the backlog file info
    var query_url = search_uri + '?' + search.toUrlParams();
    $.ajax({
      type: 'GET',
      url: query_url,
      data: null,
      success: on_success,
      error: function(jqXHR, textStatus, errorThrown) {
        on_error(query_url, jqXHR, textStatus, errorThrown);
      },
    });
  }
=======
  if (on_success !== null) {
    function backlogSearchSubmit() {
      // Query Django, which queries ElasticSearch, to get the backlog file info
      var query_url = search_uri + '?' + search.toUrlParams();
>>>>>>> 8e49b8bd

      $.ajax({
        type: 'GET',
        url: query_url,
        data: null,
        success: on_success,
        error: function(jqXHR, textStatus, errorThrown) {
          on_error(query_url, jqXHR, textStatus, errorThrown);
        },
      });
    }

    // submit logic
    $('#search_submit').click(function() {
      backlogSearchSubmit();
    });

    $('#search_form').submit(function() {
      backlogSearchSubmit();
      return false;
    });
  }

  return search;
}<|MERGE_RESOLUTION|>--- conflicted
+++ resolved
@@ -1,5 +1,3 @@
-<<<<<<< HEAD
-=======
 //
 // Render the backlog search form
 // search_uri: The URI to the AJAX end point to post form data to / get results from
@@ -7,7 +5,6 @@
 // on_error:   Method to call when ajax request returns an error
 // returns:    The instance of AdvancedSearchView created
 //
->>>>>>> 8e49b8bd
 function renderBacklogSearchForm(search_uri, on_success, on_error) {
   // create new form instance, providing a single row of default data
   var search = new advancedSearch.AdvancedSearchView({
@@ -65,26 +62,10 @@
 
   search.render();
 
-<<<<<<< HEAD
-  function backlogSearchSubmit() {
-    // Query Django, which queries ElasticSearch, to get the backlog file info
-    var query_url = search_uri + '?' + search.toUrlParams();
-    $.ajax({
-      type: 'GET',
-      url: query_url,
-      data: null,
-      success: on_success,
-      error: function(jqXHR, textStatus, errorThrown) {
-        on_error(query_url, jqXHR, textStatus, errorThrown);
-      },
-    });
-  }
-=======
   if (on_success !== null) {
     function backlogSearchSubmit() {
       // Query Django, which queries ElasticSearch, to get the backlog file info
       var query_url = search_uri + '?' + search.toUrlParams();
->>>>>>> 8e49b8bd
 
       $.ajax({
         type: 'GET',
