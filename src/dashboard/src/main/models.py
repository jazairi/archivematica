--- conflicted
+++ resolved
@@ -507,10 +507,9 @@
     class Meta:
         db_table = u'TasksConfigs'
 
-<<<<<<< HEAD
     def __unicode__(self):
         return u'TaskConfig ID: {}, desc: {}'.format(self.id, self.description)
-=======
+
 class AtkDIPObjectResourcePairing(models.Model):
     id = models.AutoField(primary_key=True, db_column='pk')
     dipuuid = models.CharField(max_length=50, db_column='dipUUID')
@@ -519,5 +518,4 @@
     resourcecomponentid = models.IntegerField(db_column='resourceComponentId')
 
     class Meta:
-        db_table = u'AtkDIPObjectResourcePairing'
->>>>>>> 2a5a2944
+        db_table = u'AtkDIPObjectResourcePairing'